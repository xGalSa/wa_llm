--- conflicted
+++ resolved
@@ -62,6 +62,7 @@
     )
 
     return await agent.run(content)
+
 
 async def get_conversation_topics(messages: list[Message]) -> List[Topic]:
     sender_jids = {msg.sender_jid for msg in messages}
@@ -148,13 +149,9 @@
                 select(Message)
                 .where(Message.timestamp >= group.last_ingest)
                 .where(Message.group_jid == group.group_jid)
-<<<<<<< HEAD
                 .where(
                     Message.sender_jid != (await whatsapp.get_my_jid()).normalize_str()
                 )
-=======
-                .where(Message.sender_jid != str(await whatsapp.get_my_jid()))
->>>>>>> 6fccd35c
                 .order_by(desc(Message.timestamp))
             )
             res = await db_session.exec(stmt)
